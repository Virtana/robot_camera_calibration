--- conflicted
+++ resolved
@@ -206,10 +206,6 @@
   simulate_lib
   ${catkin_LIBRARIES} 
   ${boost_LIBRARIES}
-<<<<<<< HEAD
-=======
-  ${CERES_LIBRARIES}
->>>>>>> 39ba34fa
   yaml-cpp
 )
 
@@ -218,7 +214,6 @@
 #)
 
 # synthetic_optimization
-<<<<<<< HEAD
 add_executable(synthetic_optimization src/synthetic_optimization.cpp)
 target_link_libraries(synthetic_optimization
   ${catkin_LIBRARIES} 
@@ -226,22 +221,8 @@
   ${CERES_LIBRARIES}
   yaml-cpp
 )
-=======
-# add_executable(synthetic_optimization src/synthetic_optimization.cpp)
-#target_link_libraries(synthetic_optimization
- # ${catkin_LIBRARIES} 
- # ${boost_LIBRARIES}
- # ${CERES_LIBRARIES}
- # yaml-cpp
-#)
 
 # target_link_libraries(${PROJECT_NAME} yaml-cpp)
-
-
->>>>>>> 39ba34fa
-
-# target_link_libraries(${PROJECT_NAME} yaml-cpp)
-
 
 
 # add_dependencies()
