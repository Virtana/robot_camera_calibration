--- conflicted
+++ resolved
@@ -226,11 +226,7 @@
         {
           std::vector<double> corner = { corners[i].x(), corners[i].y() };
           detections_out << YAML::Key << i;
-<<<<<<< HEAD
-          detections_out << YAML::Value << YAML::BeginSeq << corners[i][0] << corners[i][1] << YAML::EndSeq;
-=======
           detections_out << YAML::Value << YAML::Flow << corner;
->>>>>>> b72067d4
         }
         detections_out << YAML::EndMap;  // corners
         detections_out << YAML::EndMap;  // target
