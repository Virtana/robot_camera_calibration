/*
 * Copyright (c) 2019, Virtana TT Ltd.
 * All rights reserved.
 *
 * Redistribution and use in source and binary forms, with or without
 * modification, are permitted provided that the following conditions are met:
 *
 *     * Redistributions of source code must retain the above copyright
 *       notice, this list of conditions and the following disclaimer.
 *     * Redistributions in binary form must reproduce the above copyright
 *       notice, this list of conditions and the following disclaimer in the
 *       documentation and/or other materials provided with the distribution.
 *     * Neither the name of the Willow Garage, Inc. nor the names of its
 *       contributors may be used to endorse or promote products derived from
 *       this software without specific prior written permission.
 *
 * THIS SOFTWARE IS PROVIDED BY THE COPYRIGHT HOLDERS AND CONTRIBUTORS "AS IS"
 * AND ANY EXPRESS OR IMPLIED WARRANTIES, INCLUDING, BUT NOT LIMITED TO, THE
 * IMPLIED WARRANTIES OF MERCHANTABILITY AND FITNESS FOR A PARTICULAR PURPOSE
 * ARE DISCLAIMED. IN NO EVENT SHALL THE COPYRIGHT OWNER OR CONTRIBUTORS BE
 * LIABLE FOR ANY DIRECT, INDIRECT, INCIDENTAL, SPECIAL, EXEMPLARY, OR
 * CONSEQUENTIAL DAMAGES (INCLUDING, BUT NOT LIMITED TO, PROCUREMENT OF
 * SUBSTITUTE GOODS OR SERVICES; LOSS OF USE, DATA, OR PROFITS; OR BUSINESS
 * INTERRUPTION) HOWEVER CAUSED AND ON ANY THEORY OF LIABILITY, WHETHER IN
 * CONTRACT, STRICT LIABILITY, OR TORT (INCLUDING NEGLIGENCE OR OTHERWISE)
 * ARISING IN ANY WAY OUT OF THE USE OF THIS SOFTWARE, EVEN IF ADVISED OF THE
 * POSSIBILITY OF SUCH DAMAGE.
 *
 * Author: Christopher Sahadeo
 */

/*  TODO:
 *  make wall
 *  make room
 *  UML diagram
 *  Error checking and exception handling
 *
 * ===========================================
 *
 * Refactor using a custom yaml_io class
 *
 *  Make it impossible to move markers after first camera click
 *      Requires a removal and reinitialization of interactive markers upon first camera click
 */

#include <ros/ros.h>

#include "rviz_simulator/target.h"
#include "rviz_simulator/camera.h"

/// pointer for the global interactive marker server for all the markers
boost::shared_ptr<interactive_markers::InteractiveMarkerServer> g_interactive_marker_server;

/// Loads geometry_msgs::Point from ROS parameter server
geometry_msgs::Point loadPoint(const ros::NodeHandle& n, const std::string& point_name)
{
  std::vector<double> point_vector;
  geometry_msgs::Point point;
  if (n.getParam(point_name, point_vector))
  {
    point.x = point_vector[0];
    point.y = point_vector[1];
    point.z = point_vector[2];
  }
  else  // point param not specified
  {
    ROS_WARN_STREAM(point_name << " param was not specified. Using default values.");
    if (point_name == "starting_target_position")
    {
      point.x = 0.0;
      point.y = 0.0;
      point.z = 0.0;
    }
    else if (point_name == "starting_camera_position")
    {
      point.x = 0.0;
      point.y = 3.0;
      point.z = 0.0;
    }
    else  // invalid point name
    {
      ROS_ERROR_STREAM(point_name << " is an invalid param name.");
      ros::shutdown();
    }
  }
  return point;
}

/// Loads an orientation from ROS parameter server
/// The orientation is stored as a 9 element YAML sequence in col-major order
/// And is converted to a geometry_msgs::Quaternion
geometry_msgs::Quaternion loadOrientation(const ros::NodeHandle& n, const std::string& orientation_name)
{
  std::vector<double> rotation_matrix_col_major;
  if (!n.getParam(orientation_name, rotation_matrix_col_major))
  {
    ROS_WARN_STREAM(orientation_name << " param was not specified. Using default values.");
    if (orientation_name == "starting_target_orientation")
    {
      rotation_matrix_col_major = { -1, 0, 0, 0, 0, 1, 0, 1, 0 };
    }
    else if (orientation_name == "starting_camera_orientation")
    {
      rotation_matrix_col_major = { -1, 0, 0, 0, 0, -1, 0, -1, 0 };
    }
    else
    {
      ROS_ERROR_STREAM(orientation_name << " is an invalid param name.");
      ros::shutdown();
    }
  }

  Eigen::Matrix3d rotation_matrix;
  rotation_matrix = Eigen::Map<Eigen::Matrix3d>(rotation_matrix_col_major.data());
  Eigen::Quaterniond q;
  q = rotation_matrix;
  geometry_msgs::Quaternion starting_orientation;
  tf::quaternionEigenToMsg(q, starting_orientation);
  return starting_orientation;
}

/// Loads rviz_simulator::CameraProperties from ROS parameter server
rviz_simulator::CameraProperties loadCameraProperties(const ros::NodeHandle& n)
{
  rviz_simulator::CameraProperties camera_properties;
  if (!n.getParam("image_width", camera_properties.image_width))
  {
    ROS_ERROR("image_width camera property not specified.");
    ros::shutdown();
  }

  if (!n.getParam("image_height", camera_properties.image_height))
  {
    ROS_ERROR("image_height camera property not specified.");
    ros::shutdown();
  }

  if (!n.getParam("camera_name", camera_properties.camera_name))
  {
    ROS_ERROR("camera_name camera property not specified.");
    ros::shutdown();
  }

  std::vector<double> camera_matrix;
  if (!n.getParam("camera_matrix/data", camera_matrix))
  {
    ROS_ERROR("camera_matrix camera property not specified.");
    ros::shutdown();
  }

  if (!n.getParam("distortion_model", camera_properties.distortion_model))
  {
    ROS_ERROR("distortion_model camera property not specified.");
    ros::shutdown();
  }

  std::vector<double> distortion_coefficients;
  if (!n.getParam("distortion_coefficients/data", distortion_coefficients))
  {
    ROS_ERROR("distortion_coefficients camera property not specified.");
    ros::shutdown();
  }

  camera_properties.fx = camera_matrix[0];
  camera_properties.fy = camera_matrix[4];
  camera_properties.cx = camera_matrix[2];
  camera_properties.cy = camera_matrix[5];

  // TODO
  // Cater for other camera models
  if (camera_properties.distortion_model == "plumb_bob")
  {
    camera_properties.k1 = distortion_coefficients[0];
    camera_properties.k2 = distortion_coefficients[1];
    camera_properties.k3 = distortion_coefficients[4];
    camera_properties.k4 = 0;
    camera_properties.k5 = 0;
    camera_properties.k6 = 0;
    camera_properties.p1 = distortion_coefficients[2];
    camera_properties.p2 = distortion_coefficients[3];
  }
  else
  {
    ROS_ERROR("Unknown camera distortion model specified!\n");
    ros::shutdown();
  }

  return camera_properties;
}

/// Makes a row of targets
void makeLineOfTargets(std::string world_frame_id, int num_targets, int distance_between_targets,
                       int first_target_number, geometry_msgs::Point first_target_position,
                       geometry_msgs::Quaternion target_orientation, std_msgs::ColorRGBA world_origin_color,
                       std_msgs::ColorRGBA regular_target_color)
{
  std_msgs::ColorRGBA color = regular_target_color;
  if (first_target_number == 0)
    color = world_origin_color;

  geometry_msgs::Point position = first_target_position;
  for (int i = first_target_number; i < num_targets; i++)
  {
    rviz_simulator::Target* target =
        new rviz_simulator::Target(world_frame_id, "tag" + std::to_string(i), position, target_orientation, color, 0.1,
                                   g_interactive_marker_server, visualization_msgs::InteractiveMarkerControl::MOVE_3D);
    target->addTargetToServer();
    position.x += distance_between_targets;

    color = regular_target_color;
  }
}

int main(int argc, char** argv)
{
  ros::init(argc, argv, "simulate");
  ros::NodeHandle n;

  g_interactive_marker_server.reset(new interactive_markers::InteractiveMarkerServer("simulate", "", false));

  ros::Duration(1.0).sleep();

  // loading parameters
  // getting the world_frame_id
  std::string world_frame_id;
  if (!n.getParam("/world_frame_id", world_frame_id))
  {
    world_frame_id = "ROSWorld";
    ROS_WARN_STREAM("\"world_frame_id\" param was not specified. Using \"" << world_frame_id << "\" as the "
                                                                                                "world_frame_id.");
  }

  /// setting target marker color and scale
  double target_scale = 0.1;
  std_msgs::ColorRGBA target_color;  // grey
  target_color.r = 0.5;
  target_color.g = 0.5;
  target_color.b = 0.5;
  target_color.a = 1.0;

  std_msgs::ColorRGBA world_origin_color;  // blue
  world_origin_color.r = 0.0;
  world_origin_color.g = 0.67;
  world_origin_color.b = 0.9;
  world_origin_color.a = 1.0;

  /// setting camera marker color and scale
  double camera_scale = 0.2;
  std_msgs::ColorRGBA camera_color;  // orange
  camera_color.r = 1.0;
  camera_color.g = 0.39;
  camera_color.b = 0.12;
  camera_color.a = 1.0;

  /// setting first target position and orientaiton in ROSWorld
  geometry_msgs::Point starting_target_position = loadPoint(n, "starting_target_position");
  geometry_msgs::Quaternion starting_target_orientation = loadOrientation(n, "starting_target_orientation");

  /// making a line of targets and adding to server
  int num_targets;
  if (!n.getParam("num_targets", num_targets))
  {
    num_targets = 5;
    ROS_WARN_STREAM("num_targets param not specified. Using default value: " << num_targets);
  }

  double distance_between_targets;
  if (!n.getParam("distance_between_targets", distance_between_targets))
  {
    distance_between_targets = 1;
    ROS_WARN_STREAM("distance_between_targets param not specified. Using default value: " << distance_between_targets);
  }

  int first_target_number = 0;

  makeLineOfTargets(world_frame_id, num_targets, distance_between_targets, first_target_number,
                    starting_target_position, starting_target_orientation, world_origin_color, target_color);

  /// loading camera properties
  rviz_simulator::CameraProperties camera_properties = loadCameraProperties(n);

  /// setting camera position and orientaiton in ROSWorld
  geometry_msgs::Point starting_camera_postion = loadPoint(n, "starting_camera_position");
  geometry_msgs::Quaternion starting_camera_orientation = loadOrientation(n, "starting_camera_orientation");

<<<<<<< HEAD
  rviz_simulator::Camera camera(world_frame_id, "camera", starting_camera_postion, starting_camera_orientation, orange,
                                0.2, 0.1, g_interactive_marker_server,
=======
  /// adding camera to interactive marker server
  rviz_simulator::Camera camera(world_frame_id, "camera", starting_camera_postion, starting_camera_orientation,
                                camera_color, camera_scale, target_scale, g_interactive_marker_server,
>>>>>>> b72067d4
                                visualization_msgs::InteractiveMarkerControl::BUTTON, camera_properties);

  g_interactive_marker_server->applyChanges();
  ros::spin();
  g_interactive_marker_server.reset();
}<|MERGE_RESOLUTION|>--- conflicted
+++ resolved
@@ -283,14 +283,9 @@
   geometry_msgs::Point starting_camera_postion = loadPoint(n, "starting_camera_position");
   geometry_msgs::Quaternion starting_camera_orientation = loadOrientation(n, "starting_camera_orientation");
 
-<<<<<<< HEAD
-  rviz_simulator::Camera camera(world_frame_id, "camera", starting_camera_postion, starting_camera_orientation, orange,
-                                0.2, 0.1, g_interactive_marker_server,
-=======
   /// adding camera to interactive marker server
   rviz_simulator::Camera camera(world_frame_id, "camera", starting_camera_postion, starting_camera_orientation,
                                 camera_color, camera_scale, target_scale, g_interactive_marker_server,
->>>>>>> b72067d4
                                 visualization_msgs::InteractiveMarkerControl::BUTTON, camera_properties);
 
   g_interactive_marker_server->applyChanges();
